--- conflicted
+++ resolved
@@ -10,7 +10,6 @@
 - User authentication with Supabase Auth
 - Multi-child habit tracking with weekly periods
 - Color-coded habit evaluation system (green/yellow/red)
-- Habit template system for quick week creation
 - Data visualization dashboard with Recharts
 - Cloud storage with Supabase PostgreSQL
 - PWA support with app icons for all platforms
@@ -18,11 +17,7 @@
 - Achievement badge system
 - **Learning Mode** (Phase 5): Goals, Mandala Charts, Weaknesses, Rewards
 
-<<<<<<< HEAD
-**Project Status:** 🎉 **Phase 4 Complete** (100%) - All dashboards operational with real-time data. Template system GUI integrated. Edge Function temporarily bypassed for stability.
-=======
-**Project Status:** 🎉 **Phase 5 In Progress** (85%) - Learning Mode core features operational. Mobile UI optimized.
->>>>>>> ddededf4
+**Project Status:** 🎉 **Phase 5 In Progress** (85%) - Learning Mode core features operational. Template system integrated. Mobile UI optimized.
 
 ## Current Architecture (Phase 3 Complete - 2025-10-18)
 
@@ -107,29 +102,29 @@
    - **3-View System**: App renders one of three views based on state:
      - `showDashboard = true` → Dashboard view (4 dashboard types)
      - `showTemplateManager = true` → Template Manager view
-     - Both false → Habit Tracker view (default)
+     - `showLearningMode = true` → Learning Mode view (Goals/Mandala/Weaknesses)
+     - All false → Habit Tracker view (default)
 
 6. **Component Architecture**:
-   - `App.jsx` - Main component, handles all state and data operations, includes 3 view modes (tracker/dashboard/template)
+   - `App.jsx` - Main component, handles all state and data operations, includes 4 view modes (tracker/dashboard/template/learning)
    - `Auth.jsx` - Login/signup UI
    - `ChildSelector.jsx` - Child selection interface (uses Edge Function for delete)
-   - `TemplateManager.jsx` - Template CRUD interface with preview
-   - `TemplatePreview.jsx` - Visual preview of template habits
    - `Dashboard/` - Modular dashboard system with 4 specialized views:
      - `ComparisonDashboard/` - Multi-child comparison with ranking
      - `TrendDashboard/` - Weekly trend analysis with continuous week display
      - `SelfAwarenessDashboard/` - Insights, strengths, weaknesses analysis
      - `MonthlyDashboard/` - Monthly statistics and calendar view
    - `hooks/useDashboardData.ts` - React Query hooks for dashboard data fetching
-<<<<<<< HEAD
-   - `hooks/useTemplate.js` - React Query hooks for template management
-=======
+   - **Template System** (Phase 4.5):
+     - `TemplateManager.jsx` - Template CRUD interface with preview
+     - `TemplatePreview.jsx` - Visual preview of template habits
+     - `lib/templates.js` - Template CRUD operations
+     - `hooks/useTemplate.js` - React Query hooks for templates
    - **Learning Mode Components** (Phase 5):
      - `Goals/GoalsManager.jsx` - Goal creation, editing, hierarchical view, ICE scoring
      - `Mandala/MandalaChart.jsx` - 3x3 grid visualization, node editor, goal integration
      - `Weaknesses/WeaknessLogger.jsx` - Weakness tracking, retry system, badges
      - `lib/learning-mode.js` - API layer (29 functions for goals/mandala/weaknesses/rewards)
->>>>>>> ddededf4
 
 ## Migration History
 
@@ -384,14 +379,6 @@
 3. Update `database-new.js` read functions
 4. Modify habit rendering in components
 5. Test with idempotency
-
-### Working with Templates
-- **Template Structure**: Templates store habit arrays with `name` and `display_order` fields
-- **Child Scope**: Templates can be child-specific (`child_id`) or shared (`child_id = null`)
-- **Default Template**: Only one template per child can be marked as default
-- **Applying Templates**: Use `handleApplyTemplate()` in App.jsx to populate habits from a template
-- **Template Manager**: Access via Template button in header (3-view system: tracker/dashboard/template)
-- **React Query Hooks**: All template operations use `useTemplate.js` hooks for caching and real-time updates
 
 ### Working with Supabase
 - Always use helper functions in `src/lib/database-new.js`, `src/lib/dual-write.js`, and `src/lib/auth.js`
@@ -638,7 +625,6 @@
 │   ├── auth.js           # Authentication helpers
 │   ├── database-new.js   # NEW SCHEMA read operations ⭐
 │   ├── dual-write.js     # Edge Function write wrapper ⭐
-│   ├── templates.js      # Template CRUD operations ⭐
 │   ├── discord.js        # Discord webhook notifications
 │   ├── security.js       # Security utilities
 │   └── utils.js          # General utilities (clsx, tailwind-merge)
@@ -646,19 +632,14 @@
 │   ├── ui/               # Reusable UI components (shadcn-style)
 │   ├── charts/           # Chart components (Recharts)
 │   ├── badges/           # Achievement badge system
-│   ├── Dashboard/        # Dashboard components (4 types)
 │   ├── Auth.jsx          # Login/signup component
 │   ├── ChildSelector.jsx # Child selection UI
-│   ├── TemplateManager.jsx # Template CRUD interface
-│   ├── TemplatePreview.jsx # Template preview component
 │   ├── Dashboard.jsx     # Data visualization
 │   └── MonthlyStats.jsx  # Monthly statistics
 ├── hooks/
-│   ├── useStatistics.js  # React Query hooks for stats
-│   ├── useDashboardData.ts # React Query hooks for dashboards
-│   └── useTemplate.js    # React Query hooks for templates
+│   └── useStatistics.js  # React Query hooks for stats
 ├── main.jsx              # React entry point
-└── App.jsx               # Main application component (850+ lines, 3 view modes)
+└── App.jsx               # Main application component (800+ lines)
 
 supabase/
 ├── functions/
@@ -756,7 +737,7 @@
 
 ### Future Enhancements
 - Real-time updates with Supabase Realtime
-- ~~Habit templates system~~ ✅ **Completed** (2025-10-19)
+- Habit templates system
 - Advanced statistics and analytics
 - Multi-language support (i18n)
 - Mobile app (React Native)
@@ -775,27 +756,13 @@
 
 ---
 
-<<<<<<< HEAD
-**Last Updated**: 2025-10-25
-**Phase**: 🎉 **Phase 4 Complete (100%)** 🚀
-**Schema Version**: NEW SCHEMA (v2)
-=======
 **Last Updated**: 2025-10-26
 **Phase**: 🎉 **Phase 5 In Progress (85%)** 🚀
 **Schema Version**: NEW SCHEMA (v2) + Learning Mode Tables
->>>>>>> ddededf4
 **Edge Functions**:
   - `dual-write-habit`: new_only mode ✅
   - `dashboard-aggregation`: deployed ✅ (temporarily bypassed)
 **Current Architecture**: Direct DB queries for all dashboards
-<<<<<<< HEAD
-**Latest Feature**: 🆕 Template System GUI integrated (2025-10-19)
-**Next Actions**:
-  1. ~~Implement real insights data~~ ✅ **Completed** (2025-10-19)
-  2. ~~Implement template system~~ ✅ **Completed** (2025-10-19)
-  3. Debug Edge Function 500 errors (optional optimization)
-  4. Monitor OLD SCHEMA until 2025-10-25 (can drop after this date)
-=======
 **Learning Mode Status**:
   - ✅ Goals, Mandala Charts, Weaknesses, Rewards (CRUD complete)
   - ✅ Goal-Mandala bidirectional sync
@@ -806,5 +773,4 @@
 **Next Actions**:
   1. Implement Weekly Planner integration
   2. Expand Mandala to 81칸 (3-level hierarchy)
-  3. Add advanced reward triggers
->>>>>>> ddededf4
+  3. Add advanced reward triggers